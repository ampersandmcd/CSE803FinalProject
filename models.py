import torch.nn as nn
import torch.nn.functional as F
import torch
import pytorch_lightning as pl


class BaseModel(pl.LightningModule):
    def __init__(
            self,
            input_channels: list = [0, 1],      # indices of tensor input channels to consider (0=t2m, 1=tp)
            output_channels: list = [0, 1],     # indices of tensor target channels to predict (0=t2m, 1=tp)
    ):
        super().__init__()
        self.save_hyperparameters()
        self.input_channels = input_channels
        self.output_channels = output_channels
        self.input_dim = len(input_channels)
        self.output_dim = len(output_channels)

    def training_step(self, batch, batch_idx):
        x = batch['x'][:, self.input_channels, :, :]
        y = batch['y'][:, self.output_channels, :, :]
        y_hat = self(x)
        loss = F.mse_loss(y, y_hat)
        self.log('train_loss', loss)
        return loss

    def validation_step(self, batch, batch_idx):
        x = batch['x'][:, self.input_channels, :, :]
        y = batch['y'][:, self.output_channels, :, :]
        y_hat = self(x)
        loss = F.mse_loss(y, y_hat)
        self.log('val_loss', loss)
        return loss

    def configure_optimizers(self):
        return torch.optim.Adam(self.parameters())


class SRCNN(BaseModel):
    """
    Image Super-Resolution Using Deep Convolutional Networks
    Chao Dong, Chen Change Loy, Kaiming He, and Xiaoou Tang
    https://arxiv.org/pdf/1501.00092.pdf
    """
    def __init__(
            self,
            hidden_1: int = 64,     # n_1 in the paper
            hidden_2: int = 32,     # n_2 in the paper
            kernel_1: int = 9,      # f_1
            kernel_2: int = 1,      # f_2
            kernel_3: int = 5,      # f_3
            padding: bool = True,
            **kwargs
    ):
        super().__init__(**kwargs)
        self.hidden_1 = hidden_1
        self.hidden_2 = hidden_2
        self.kernel_1 = kernel_1
        self.kernel_2 = kernel_2
        self.kernel_3 = kernel_3
        self.padding = padding

        extra_args = {}
        if self.padding:
<<<<<<< HEAD
            extra_args['padding'] = 'same'
            extra_args['padding_mode'] = 'replicate'
=======
            extra_args["padding"] = "same"
            extra_args["padding_mode"] = "zeros"
>>>>>>> dcc761d9

        self.layers = nn.Sequential(
            nn.Conv2d(in_channels=self.input_dim, out_channels=self.hidden_1, kernel_size=self.kernel_1, **extra_args),
            nn.ReLU(),
            nn.Conv2d(in_channels=self.hidden_1, out_channels=self.hidden_2, kernel_size=self.kernel_2, **extra_args),
            nn.ReLU(),
            nn.Conv2d(in_channels=self.hidden_2, out_channels=self.output_dim, kernel_size=self.kernel_3, **extra_args),
        )

<<<<<<< HEAD
    def training_step(self, batch, batch_idx):
        x = batch['x'][:, self.input_channels, :, :]
        y = batch['y'][:, self.output_channels, :, :]
        y_hat = self(x)    
        # o = 6 # Hardcoded the offset of where the padding effects are present #(y.shape[-2] - y_hat.shape[-2]) // 2
        if not self.padding:
            o = (y.shape[-2] - y_hat.shape[-2]) // 2
            loss = F.mse_loss(y_hat, y[:,:,o:o + y_hat.shape[-2], o:o + y_hat.shape[-2]])
        else:
            loss = F.mse_loss(y_hat, y)
        self.log('train_loss', loss)
        return loss
=======
    def forward(self, x):
        return self.layers(x)
>>>>>>> dcc761d9


class VDSR(BaseModel):
    """
    Accurate Image Super-Resolution Using Very Deep Convolutional Networks
    Jiwon Kim, Jung Kwon Lee and Kyoung Mu Lee
    https://arxiv.org/pdf/1511.04587.pdf
    """
    def __init__(
            self,
            d: int = 20,                # d=20 in the paper
            kernel: int = 3,            # k=3 in the paper
            hidden_dim: int = 64,       # hidden_dim=64 in the paper
            **kwargs
    ):
        super().__init__(**kwargs)
        self.d = d
        self.kernel = kernel
        self.hidden_dim = hidden_dim

        layers = []
        layers.append(nn.Conv2d(in_channels=self.input_dim, out_channels=self.hidden_dim, kernel_size=self.kernel, padding="same", padding_mode="replicate"))
        layers.append(nn.ReLU())
        for _ in range(d-2):
            layers.append(nn.Conv2d(in_channels=self.hidden_dim, out_channels=self.hidden_dim, kernel_size=self.kernel, padding="same", padding_mode="replicate"))
            layers.append(nn.ReLU())
        layers.append(nn.Conv2d(in_channels=self.hidden_dim, out_channels=self.output_dim, kernel_size=self.kernel, padding="same", padding_mode="replicate"))
        self.layers = nn.Sequential(*layers)

    def forward(self, x):
        return x + self.layers(x)


class SRResNet(BaseModel):
    """
    Photo-Realistic Single Image Super-Resolution Using a Generative Adversarial Network
    Christian Ledig, Lucas Theis, Ferenc Huszar, Jose Caballero, Andrew Cunningham, ´
    Alejandro Acosta, Andrew Aitken, Alykhan Tejani, Johannes Totz, Zehan Wang, Wenzhe Shi
    https://openaccess.thecvf.com/content_cvpr_2017/papers/Ledig_Photo-Realistic_Single_Image_CVPR_2017_paper.pdf
    """
    def __init__(
            self,
            n_blocks: int = 16,         # n_blocks=16 in the paper
            kernel: int = 3,            # k=3 in the paper
            pre_post_kernel: int = 9,   # pre_post_kernel=9 in the paper
            hidden_dim: int = 64,       # hidden_dim=64 in the paper
            **kwargs
    ):
        super().__init__(**kwargs)
        self.n_blocks = n_blocks
        self.kernel = kernel
        self.pre_post_kernel = pre_post_kernel
        self.hidden_dim = hidden_dim

        # construct layers before residual blocks
        pre_layers = [
            nn.Conv2d(in_channels=self.input_dim, out_channels=self.hidden_dim, kernel_size=self.pre_post_kernel, padding="same", padding_mode="replicate"),
            nn.PReLU()
        ]
        self.pre_layers = nn.Sequential(*pre_layers)

        # construct residual blocks
        blocks = []
        for _ in range(n_blocks):
            block = [
                nn.Conv2d(in_channels=self.hidden_dim, out_channels=self.hidden_dim, kernel_size=self.kernel, padding="same", padding_mode="replicate"),
                nn.BatchNorm2d(num_features=self.hidden_dim),
                nn.PReLU(),
                nn.Conv2d(in_channels=self.hidden_dim, out_channels=self.hidden_dim, kernel_size=self.kernel, padding="same", padding_mode="replicate"),
                nn.BatchNorm2d(num_features=self.hidden_dim)
            ]
            block = nn.Sequential(*block)
            blocks.append(block)
        self.blocks = nn.ModuleList(blocks)

        # construct layers after residual blocks, before last residual connection
        post_layers_1 = [
            nn.Conv2d(in_channels=self.hidden_dim, out_channels=self.hidden_dim, kernel_size=self.kernel, padding="same", padding_mode="replicate"),
            nn.BatchNorm2d(num_features=self.hidden_dim)
        ]
        self.post_layers_1 = nn.Sequential(*post_layers_1)

        # construct layers after residual blocks, after last residual connection
        post_layers_2 = [
            nn.Conv2d(in_channels=self.hidden_dim, out_channels=self.hidden_dim, kernel_size=self.kernel, padding="same", padding_mode="replicate"),
            nn.PReLU(),
            nn.Conv2d(in_channels=self.hidden_dim, out_channels=self.hidden_dim, kernel_size=self.kernel, padding="same", padding_mode="replicate"),
            nn.PReLU(),
            nn.Conv2d(in_channels=self.hidden_dim, out_channels=self.output_dim, kernel_size=self.pre_post_kernel, padding="same", padding_mode="replicate"),
        ]
        self.post_layers_2 = nn.Sequential(*post_layers_2)

    def forward(self, x):
        x = self.pre_layers(x)                  # preprocess input to hidden_dim x h x w
        x_pre = x                               # save for residual connections later
        for block in self.blocks:               # apply residual blocks
            x = x + block(x)
        x = x_pre + self.post_layers_1(x)       # apply post-block skip connection
        x = self.post_layers_2(x)               # postprocess back to c x h x w
        return x
<|MERGE_RESOLUTION|>--- conflicted
+++ resolved
@@ -63,13 +63,8 @@
 
         extra_args = {}
         if self.padding:
-<<<<<<< HEAD
-            extra_args['padding'] = 'same'
-            extra_args['padding_mode'] = 'replicate'
-=======
             extra_args["padding"] = "same"
-            extra_args["padding_mode"] = "zeros"
->>>>>>> dcc761d9
+            extra_args["padding_mode"] = "replicate"
 
         self.layers = nn.Sequential(
             nn.Conv2d(in_channels=self.input_dim, out_channels=self.hidden_1, kernel_size=self.kernel_1, **extra_args),
@@ -79,7 +74,6 @@
             nn.Conv2d(in_channels=self.hidden_2, out_channels=self.output_dim, kernel_size=self.kernel_3, **extra_args),
         )
 
-<<<<<<< HEAD
     def training_step(self, batch, batch_idx):
         x = batch['x'][:, self.input_channels, :, :]
         y = batch['y'][:, self.output_channels, :, :]
@@ -92,10 +86,9 @@
             loss = F.mse_loss(y_hat, y)
         self.log('train_loss', loss)
         return loss
-=======
+        
     def forward(self, x):
         return self.layers(x)
->>>>>>> dcc761d9
 
 
 class VDSR(BaseModel):
